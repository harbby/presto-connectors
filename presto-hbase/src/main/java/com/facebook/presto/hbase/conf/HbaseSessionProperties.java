package com.facebook.presto.hbase.conf;

import com.facebook.presto.spi.ConnectorSession;
import com.facebook.presto.spi.session.PropertyMetadata;
import com.google.common.collect.ImmutableList;

import javax.inject.Inject;

import java.util.List;

<<<<<<< HEAD
import static com.facebook.presto.spi.session.PropertyMetadata.booleanProperty;
import static com.facebook.presto.spi.session.PropertyMetadata.doubleProperty;
import static com.facebook.presto.spi.session.PropertyMetadata.integerProperty;
import static com.facebook.presto.spi.session.PropertyMetadata.stringProperty;
import static com.facebook.presto.spi.type.VarcharType.VARCHAR;
=======
import static com.facebook.presto.spi.session.PropertyMetadata.booleanSessionProperty;
import static com.facebook.presto.spi.session.PropertyMetadata.integerSessionProperty;
import static com.facebook.presto.spi.session.PropertyMetadata.stringSessionProperty;
>>>>>>> ea4a4fc9

/**
 * Class contains all session-based properties for the Hbase connector.
 * Use SHOW SESSION to view all available properties in the Presto CLI.
 * <p>
 * Can set the property using:
 * <p>
 * SET SESSION &lt;property&gt; = &lt;value&gt;;
 */
public final class HbaseSessionProperties
{
    private static final String OPTIMIZE_LOCALITY_ENABLED = "optimize_locality_enabled";
    private static final String OPTIMIZE_SPLIT_RANGES_ENABLED = "optimize_split_ranges_enabled";

    private static final String SCAN_USERNAME = "scan_username";

    private static final String SCAN_BATCH_SIZE = "scan_batch_size";  // scan.setBatch(10); 设置scala查询 每条数据最大列数 如果咧数超过该值 查询会被拆分成多行
    private static final String SCAN_CACHING = "scan_caching_number"; // scan.setCaching(50);
    private static final String SCAN_MAX_RESULT_SIZE = "scan_max_result_size"; // scan.setMaxResultSize(10000);
    private static final String SCAN_MAX_VERSIONS = "scan_max_versions";  // scan.setMaxVersions(1);

    private final List<PropertyMetadata<?>> sessionProperties;

    @Inject
    public HbaseSessionProperties()
    {
        PropertyMetadata<Boolean> s1 = booleanProperty(
                OPTIMIZE_LOCALITY_ENABLED,
                "Set to true to enable data locality for non-indexed scans. Default true.", true,
                false);

        PropertyMetadata<Boolean> s2 = booleanProperty(
                OPTIMIZE_SPLIT_RANGES_ENABLED,
                "Set to true to split non-indexed queries by tablet splits. Should generally be true.",
                true, false);

        PropertyMetadata<String> s3 = stringProperty(
                SCAN_USERNAME,
                "User to impersonate when scanning the tables. This property trumps the scan_auths table property. Default is the user in the configuration file.", null, false);

<<<<<<< HEAD
        PropertyMetadata<Boolean> s4 = booleanProperty(
                OPTIMIZE_INDEX_ENABLED,
                "Set to true to enable usage of the secondary index on query. Default true.",
                true,
                false);

        PropertyMetadata<Integer> s5 = integerProperty(
                INDEX_ROWS_PER_SPLIT,
                "The number of Hbase row IDs that are packed into a single Presto split. Default 10000",
                10000,
                false);

        PropertyMetadata<Double> s6 = doubleProperty(
                INDEX_THRESHOLD,
                "The ratio between number of rows to be scanned based on the index over the total number of rows. If the ratio is below this threshold, the index will be used. Default .2",
                0.2,
                false);

        PropertyMetadata<Double> s7 = doubleProperty(
                INDEX_LOWEST_CARDINALITY_THRESHOLD,
                "The threshold where the column with the lowest cardinality will be used instead of computing an intersection of ranges in the secondary index. Secondary index must be enabled. Default .01",
                0.01,
                false);

        PropertyMetadata<Boolean> s8 = booleanProperty(
                INDEX_METRICS_ENABLED,
                "Set to true to enable usage of the metrics table to optimize usage of the index. Default true",
                true,
                false);

        PropertyMetadata<Boolean> s9 = booleanProperty(
                INDEX_SHORT_CIRCUIT_CARDINALITY_FETCH,
                "Short circuit the retrieval of index metrics once any column is less than the lowest cardinality threshold. Default true",
                true,
=======
        PropertyMetadata<Integer> s4 = integerSessionProperty(
                SCAN_BATCH_SIZE,
                "Set the maximum number of values to return for each call to next(). Default 100.",
                100,
                false);

        PropertyMetadata<Integer> s5 = integerSessionProperty(
                SCAN_CACHING,
                "Set the number of rows for caching that will be passed to scanners. Default 50.",
                50,
                false);

        PropertyMetadata<Integer> s6 = integerSessionProperty(
                SCAN_MAX_RESULT_SIZE,
                "Set the maximum result size. The default is -1; this means that no specific. The maximum result size in bytes . Default -1.",
                -1,
                false);

        PropertyMetadata<Integer> s7 = integerSessionProperty(
                SCAN_MAX_VERSIONS,
                "Get up to the specified number of versions of each column. Default 1.",
                1,
>>>>>>> ea4a4fc9
                false);

        sessionProperties = ImmutableList.of(s1, s2, s3, s4, s5, s6, s7);
    }

    public List<PropertyMetadata<?>> getSessionProperties()
    {
        return sessionProperties;
    }

    public static boolean isOptimizeLocalityEnabled(ConnectorSession session)
    {
        return session.getProperty(OPTIMIZE_LOCALITY_ENABLED, Boolean.class);
    }

    public static boolean isOptimizeSplitRangesEnabled(ConnectorSession session)
    {
        return session.getProperty(OPTIMIZE_SPLIT_RANGES_ENABLED, Boolean.class);
    }

    public static String getScanUsername(ConnectorSession session)
    {
        return session.getProperty(SCAN_USERNAME, String.class);
    }

    public static int getScanBatchSize(ConnectorSession session)
    {
        return session.getProperty(SCAN_BATCH_SIZE, Integer.class);
    }

    public static int getScanBatchCaching(ConnectorSession session)
    {
        return session.getProperty(SCAN_CACHING, Integer.class);
    }

    public static int getScanMaxResultSize(ConnectorSession session)
    {
        return session.getProperty(SCAN_MAX_RESULT_SIZE, Integer.class);
    }

    public static int getScanMaxVersions(ConnectorSession session)
    {
        return session.getProperty(SCAN_MAX_VERSIONS, Integer.class);
    }
}<|MERGE_RESOLUTION|>--- conflicted
+++ resolved
@@ -8,17 +8,9 @@
 
 import java.util.List;
 
-<<<<<<< HEAD
-import static com.facebook.presto.spi.session.PropertyMetadata.booleanProperty;
-import static com.facebook.presto.spi.session.PropertyMetadata.doubleProperty;
-import static com.facebook.presto.spi.session.PropertyMetadata.integerProperty;
-import static com.facebook.presto.spi.session.PropertyMetadata.stringProperty;
-import static com.facebook.presto.spi.type.VarcharType.VARCHAR;
-=======
 import static com.facebook.presto.spi.session.PropertyMetadata.booleanSessionProperty;
 import static com.facebook.presto.spi.session.PropertyMetadata.integerSessionProperty;
 import static com.facebook.presto.spi.session.PropertyMetadata.stringSessionProperty;
->>>>>>> ea4a4fc9
 
 /**
  * Class contains all session-based properties for the Hbase connector.
@@ -45,56 +37,20 @@
     @Inject
     public HbaseSessionProperties()
     {
-        PropertyMetadata<Boolean> s1 = booleanProperty(
+        PropertyMetadata<Boolean> s1 = booleanSessionProperty(
                 OPTIMIZE_LOCALITY_ENABLED,
                 "Set to true to enable data locality for non-indexed scans. Default true.", true,
                 false);
 
-        PropertyMetadata<Boolean> s2 = booleanProperty(
+        PropertyMetadata<Boolean> s2 = booleanSessionProperty(
                 OPTIMIZE_SPLIT_RANGES_ENABLED,
                 "Set to true to split non-indexed queries by tablet splits. Should generally be true.",
                 true, false);
 
-        PropertyMetadata<String> s3 = stringProperty(
+        PropertyMetadata<String> s3 = stringSessionProperty(
                 SCAN_USERNAME,
                 "User to impersonate when scanning the tables. This property trumps the scan_auths table property. Default is the user in the configuration file.", null, false);
 
-<<<<<<< HEAD
-        PropertyMetadata<Boolean> s4 = booleanProperty(
-                OPTIMIZE_INDEX_ENABLED,
-                "Set to true to enable usage of the secondary index on query. Default true.",
-                true,
-                false);
-
-        PropertyMetadata<Integer> s5 = integerProperty(
-                INDEX_ROWS_PER_SPLIT,
-                "The number of Hbase row IDs that are packed into a single Presto split. Default 10000",
-                10000,
-                false);
-
-        PropertyMetadata<Double> s6 = doubleProperty(
-                INDEX_THRESHOLD,
-                "The ratio between number of rows to be scanned based on the index over the total number of rows. If the ratio is below this threshold, the index will be used. Default .2",
-                0.2,
-                false);
-
-        PropertyMetadata<Double> s7 = doubleProperty(
-                INDEX_LOWEST_CARDINALITY_THRESHOLD,
-                "The threshold where the column with the lowest cardinality will be used instead of computing an intersection of ranges in the secondary index. Secondary index must be enabled. Default .01",
-                0.01,
-                false);
-
-        PropertyMetadata<Boolean> s8 = booleanProperty(
-                INDEX_METRICS_ENABLED,
-                "Set to true to enable usage of the metrics table to optimize usage of the index. Default true",
-                true,
-                false);
-
-        PropertyMetadata<Boolean> s9 = booleanProperty(
-                INDEX_SHORT_CIRCUIT_CARDINALITY_FETCH,
-                "Short circuit the retrieval of index metrics once any column is less than the lowest cardinality threshold. Default true",
-                true,
-=======
         PropertyMetadata<Integer> s4 = integerSessionProperty(
                 SCAN_BATCH_SIZE,
                 "Set the maximum number of values to return for each call to next(). Default 100.",
@@ -117,7 +73,6 @@
                 SCAN_MAX_VERSIONS,
                 "Get up to the specified number of versions of each column. Default 1.",
                 1,
->>>>>>> ea4a4fc9
                 false);
 
         sessionProperties = ImmutableList.of(s1, s2, s3, s4, s5, s6, s7);
